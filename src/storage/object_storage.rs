/*
 * Parseable Server (C) 2022 - 2024 Parseable, Inc.
 *
 * This program is free software: you can redistribute it and/or modify
 * it under the terms of the GNU Affero General Public License as
 * published by the Free Software Foundation, either version 3 of the
 * License, or (at your option) any later version.
 *
 * This program is distributed in the hope that it will be useful,
 * but WITHOUT ANY WARRANTY; without even the implied warranty of
 * MERCHANTABILITY or FITNESS FOR A PARTICULAR PURPOSE.  See the
 * GNU Affero General Public License for more details.
 *
 * You should have received a copy of the GNU Affero General Public License
 * along with this program.  If not, see <http://www.gnu.org/licenses/>.
 *
 */

use super::{
<<<<<<< HEAD
    retention::Retention, staging::convert_disk_files_to_parquet, ObjectStorageError,
    ObjectStoreFormat, Permisssion, StorageDir, StorageMetadata,
};
use super::{
    LogStream, Owner, StreamType, ALERTS_ROOT_DIRECTORY, MANIFEST_FILE,
=======
    retention::Retention, LogStream, ObjectStorageError, ObjectStoreFormat, Owner, Permisssion,
    StorageMetadata, StreamType, ALERTS_ROOT_DIRECTORY, MANIFEST_FILE,
>>>>>>> d1bdec31
    PARSEABLE_METADATA_FILE_NAME, PARSEABLE_ROOT_DIRECTORY, SCHEMA_FILE_NAME,
    STREAM_METADATA_FILE_NAME, STREAM_ROOT_DIRECTORY,
};

use crate::alerts::AlertConfig;
use crate::correlation::{CorrelationConfig, CorrelationError};
use crate::event::format::LogSource;
use crate::handlers::http::modal::ingest_server::INGESTOR_META;
use crate::handlers::http::users::{CORRELATION_DIR, DASHBOARDS_DIR, FILTER_DIR, USERS_ROOT_DIR};
use crate::metadata::SchemaVersion;
use crate::metrics::{EVENTS_STORAGE_SIZE_DATE, LIFETIME_EVENTS_STORAGE_SIZE};
use crate::option::Mode;
use crate::staging::STAGING;
use crate::{
    catalog::{self, manifest::Manifest, snapshot::Snapshot},
    metadata::STREAM_INFO,
    metrics::{storage::StorageMetrics, STORAGE_SIZE},
    option::CONFIG,
    stats::FullStats,
};

use actix_web_prometheus::PrometheusMetrics;
use arrow_schema::Schema;
use async_trait::async_trait;
use bytes::Bytes;
use chrono::{DateTime, Local, Utc};
use datafusion::{datasource::listing::ListingTableUrl, execution::runtime_env::RuntimeEnvBuilder};
use futures::stream::FuturesUnordered;
use futures::StreamExt;
use once_cell::sync::OnceCell;
use relative_path::RelativePath;
use relative_path::RelativePathBuf;
use tracing::{error, info, warn};
use ulid::Ulid;

use std::collections::{BTreeMap, HashSet};
use std::fmt::Debug;
use std::num::NonZeroU32;
use std::{
    collections::HashMap,
    fs,
    path::Path,
    sync::Arc,
    time::{Duration, Instant},
};

pub trait ObjectStorageProvider: StorageMetrics + std::fmt::Debug + Send + Sync {
    fn get_datafusion_runtime(&self) -> RuntimeEnvBuilder;
    fn construct_client(&self) -> Arc<dyn ObjectStorage>;
    fn get_object_store(&self) -> Arc<dyn ObjectStorage> {
        static STORE: OnceCell<Arc<dyn ObjectStorage>> = OnceCell::new();

        STORE.get_or_init(|| self.construct_client()).clone()
    }
    fn get_endpoint(&self) -> String;
    fn register_store_metrics(&self, handler: &PrometheusMetrics);
}

#[async_trait]
pub trait ObjectStorage: Debug + Send + Sync + 'static {
    async fn get_object(&self, path: &RelativePath) -> Result<Bytes, ObjectStorageError>;
    // TODO: make the filter function optional as we may want to get all objects
    async fn get_objects(
        &self,
        base_path: Option<&RelativePath>,
        filter_fun: Box<dyn Fn(String) -> bool + Send>,
    ) -> Result<Vec<Bytes>, ObjectStorageError>;
    async fn put_object(
        &self,
        path: &RelativePath,
        resource: Bytes,
    ) -> Result<(), ObjectStorageError>;
    async fn delete_prefix(&self, path: &RelativePath) -> Result<(), ObjectStorageError>;
    async fn check(&self) -> Result<(), ObjectStorageError>;
    async fn delete_stream(&self, stream_name: &str) -> Result<(), ObjectStorageError>;
    async fn list_streams(&self) -> Result<HashSet<LogStream>, ObjectStorageError>;
    async fn list_old_streams(&self) -> Result<HashSet<LogStream>, ObjectStorageError>;
    async fn list_dirs(&self) -> Result<Vec<String>, ObjectStorageError>;
    async fn get_all_saved_filters(
        &self,
    ) -> Result<HashMap<RelativePathBuf, Vec<Bytes>>, ObjectStorageError>;
    async fn get_all_dashboards(
        &self,
    ) -> Result<HashMap<RelativePathBuf, Vec<Bytes>>, ObjectStorageError>;
    async fn get_all_correlations(
        &self,
    ) -> Result<HashMap<RelativePathBuf, Vec<Bytes>>, ObjectStorageError>;
    async fn list_dates(&self, stream_name: &str) -> Result<Vec<String>, ObjectStorageError>;
    async fn list_manifest_files(
        &self,
        stream_name: &str,
    ) -> Result<BTreeMap<String, Vec<String>>, ObjectStorageError>;
    async fn upload_file(&self, key: &str, path: &Path) -> Result<(), ObjectStorageError>;
    async fn delete_object(&self, path: &RelativePath) -> Result<(), ObjectStorageError>;
    async fn get_ingestor_meta_file_paths(
        &self,
    ) -> Result<Vec<RelativePathBuf>, ObjectStorageError>;
    async fn get_stream_file_paths(
        &self,
        stream_name: &str,
    ) -> Result<Vec<RelativePathBuf>, ObjectStorageError>;
    async fn try_delete_ingestor_meta(
        &self,
        ingestor_filename: String,
    ) -> Result<(), ObjectStorageError>;
    /// Returns the amount of time taken by the `ObjectStore` to perform a get
    /// call.
    async fn get_latency(&self) -> Duration {
        // It's Ok to `unwrap` here. The hardcoded value will always Result in
        // an `Ok`.
        let path = parseable_json_path();
        let start = Instant::now();
        let _ = self.get_object(&path).await;
        start.elapsed()
    }

    fn query_prefixes(&self, prefixes: Vec<String>) -> Vec<ListingTableUrl>;
    fn absolute_url(&self, prefix: &RelativePath) -> object_store::path::Path;
    fn store_url(&self) -> url::Url;

    async fn put_schema(
        &self,
        stream_name: &str,
        schema: &Schema,
    ) -> Result<(), ObjectStorageError> {
        self.put_object(&schema_path(stream_name), to_bytes(schema))
            .await?;

        Ok(())
    }

    #[allow(clippy::too_many_arguments)]
    async fn create_stream(
        &self,
        stream_name: &str,
        time_partition: &str,
        time_partition_limit: Option<NonZeroU32>,
        custom_partition: &str,
        static_schema_flag: bool,
        schema: Arc<Schema>,
        stream_type: StreamType,
        log_source: LogSource,
    ) -> Result<String, ObjectStorageError> {
        let format = ObjectStoreFormat {
            created_at: Local::now().to_rfc3339(),
            permissions: vec![Permisssion::new(CONFIG.options.username.clone())],
            stream_type,
            time_partition: (!time_partition.is_empty()).then(|| time_partition.to_string()),
            time_partition_limit: time_partition_limit.map(|limit| limit.to_string()),
            custom_partition: (!custom_partition.is_empty()).then(|| custom_partition.to_string()),
            static_schema_flag,
            schema_version: SchemaVersion::V1, // NOTE: Newly created streams are all V1
            owner: Owner {
                id: CONFIG.options.username.clone(),
                group: CONFIG.options.username.clone(),
            },
            log_source,
            ..Default::default()
        };
        let format_json = to_bytes(&format);
        self.put_object(&schema_path(stream_name), to_bytes(&schema))
            .await?;

        self.put_object(&stream_json_path(stream_name), format_json)
            .await?;

        Ok(format.created_at)
    }

    async fn update_time_partition_limit_in_stream(
        &self,
        stream_name: &str,
        time_partition_limit: NonZeroU32,
    ) -> Result<(), ObjectStorageError> {
        let mut format = self.get_object_store_format(stream_name).await?;
        format.time_partition_limit = Some(time_partition_limit.to_string());
        let format_json = to_bytes(&format);
        self.put_object(&stream_json_path(stream_name), format_json)
            .await?;

        Ok(())
    }

    async fn update_custom_partition_in_stream(
        &self,
        stream_name: &str,
        custom_partition: &str,
    ) -> Result<(), ObjectStorageError> {
        let mut format = self.get_object_store_format(stream_name).await?;
        if custom_partition.is_empty() {
            format.custom_partition = None;
        } else {
            format.custom_partition = Some(custom_partition.to_string());
        }
        let format_json = to_bytes(&format);
        self.put_object(&stream_json_path(stream_name), format_json)
            .await?;

        Ok(())
    }

    /// Updates the first event timestamp in the object store for the specified stream.
    ///
    /// This function retrieves the current object-store format for the given stream,
    /// updates the `first_event_at` field with the provided timestamp, and then
    /// stores the updated format back in the object store.
    ///
    /// # Arguments
    ///
    /// * `stream_name` - The name of the stream to update.
    /// * `first_event` - The timestamp of the first event to set.
    ///
    /// # Returns
    ///
    /// * `Result<(), ObjectStorageError>` - Returns `Ok(())` if the update is successful,
    ///   or an `ObjectStorageError` if an error occurs.
    ///
    /// # Examples
    /// ```ignore
    /// ```rust
    /// let result = object_store.update_first_event_in_stream("my_stream", "2023-01-01T00:00:00Z").await;
    /// assert!(result.is_ok());
    /// ```
    async fn update_first_event_in_stream(
        &self,
        stream_name: &str,
        first_event: &str,
    ) -> Result<(), ObjectStorageError> {
        let mut format = self.get_object_store_format(stream_name).await?;
        format.first_event_at = Some(first_event.to_string());
        let format_json = to_bytes(&format);
        self.put_object(&stream_json_path(stream_name), format_json)
            .await?;

        Ok(())
    }

    async fn put_alert(
        &self,
        alert_id: Ulid,
        alert: &AlertConfig,
    ) -> Result<(), ObjectStorageError> {
        self.put_object(&alert_json_path(alert_id), to_bytes(alert))
            .await
    }

    async fn put_stats(
        &self,
        stream_name: &str,
        stats: &FullStats,
    ) -> Result<(), ObjectStorageError> {
        let path = stream_json_path(stream_name);
        let stream_metadata = self.get_object(&path).await?;
        let stats = serde_json::to_value(stats).expect("stats are perfectly serializable");
        let mut stream_metadata: serde_json::Value =
            serde_json::from_slice(&stream_metadata).expect("parseable config is valid json");

        stream_metadata["stats"] = stats;
        self.put_object(&path, to_bytes(&stream_metadata)).await
    }

    async fn put_retention(
        &self,
        stream_name: &str,
        retention: &Retention,
    ) -> Result<(), ObjectStorageError> {
        let path = stream_json_path(stream_name);
        let stream_metadata = self.get_object(&path).await?;
        let stats =
            serde_json::to_value(retention).expect("rentention tasks are perfectly serializable");
        let mut stream_metadata: serde_json::Value =
            serde_json::from_slice(&stream_metadata).expect("parseable config is valid json");

        stream_metadata["retention"] = stats;

        self.put_object(&path, to_bytes(&stream_metadata)).await
    }

    async fn put_metadata(
        &self,
        parseable_metadata: &StorageMetadata,
    ) -> Result<(), ObjectStorageError> {
        self.put_object(&parseable_json_path(), to_bytes(parseable_metadata))
            .await
    }

    async fn upsert_schema_to_storage(
        &self,
        stream_name: &str,
    ) -> Result<Schema, ObjectStorageError> {
        // try get my schema
        // if fails get the base schema
        // put the schema to storage??
        let schema_path = schema_path(stream_name);
        let byte_data = match self.get_object(&schema_path).await {
            Ok(bytes) => bytes,
            Err(_) => {
                // base schema path
                let schema_path = RelativePathBuf::from_iter([
                    stream_name,
                    STREAM_ROOT_DIRECTORY,
                    SCHEMA_FILE_NAME,
                ]);
                let data = self.get_object(&schema_path).await?;
                // schema was not found in store, so it needs to be placed
                self.put_schema(stream_name, &serde_json::from_slice(&data)?)
                    .await?;

                data
            }
        };
        Ok(serde_json::from_slice(&byte_data)?)
    }

    async fn get_schema(&self, stream_name: &str) -> Result<Schema, ObjectStorageError> {
        let schema_map = self.get_object(&schema_path(stream_name)).await?;
        Ok(serde_json::from_slice(&schema_map)?)
    }

    async fn get_alerts(&self) -> Result<Vec<AlertConfig>, ObjectStorageError> {
        let alerts_path = RelativePathBuf::from_iter([ALERTS_ROOT_DIRECTORY]);
        let alerts = self
            .get_objects(
                Some(&alerts_path),
                Box::new(|file_name| file_name.ends_with(".json")),
            )
            .await?
            .iter()
            .filter_map(|bytes| {
                serde_json::from_slice(bytes)
                    .inspect_err(|err| warn!("Expected compatible json, error = {err}"))
                    .ok()
            })
            .collect();

        Ok(alerts)
    }

    async fn upsert_stream_metadata(
        &self,
        stream_name: &str,
    ) -> Result<ObjectStoreFormat, ObjectStorageError> {
        let stream_metadata = match self.get_object(&stream_json_path(stream_name)).await {
            Ok(data) => data,
            Err(_) => {
                // get the base stream metadata
                let bytes = self
                    .get_object(&RelativePathBuf::from_iter([
                        stream_name,
                        STREAM_ROOT_DIRECTORY,
                        STREAM_METADATA_FILE_NAME,
                    ]))
                    .await?;

                let mut config = serde_json::from_slice::<ObjectStoreFormat>(&bytes)
                    .expect("parseable config is valid json");

                if CONFIG.options.mode == Mode::Ingest {
                    config.stats = FullStats::default();
                    config.snapshot.manifest_list = vec![];
                }

                self.put_stream_manifest(stream_name, &config).await?;
                bytes
            }
        };

        Ok(serde_json::from_slice(&stream_metadata).expect("parseable config is valid json"))
    }

    async fn put_stream_manifest(
        &self,
        stream_name: &str,
        manifest: &ObjectStoreFormat,
    ) -> Result<(), ObjectStorageError> {
        let path = stream_json_path(stream_name);
        self.put_object(&path, to_bytes(manifest)).await
    }

    async fn get_metadata(&self) -> Result<Option<StorageMetadata>, ObjectStorageError> {
        let parseable_metadata: Option<StorageMetadata> =
            match self.get_object(&parseable_json_path()).await {
                Ok(bytes) => {
                    Some(serde_json::from_slice(&bytes).expect("parseable config is valid json"))
                }
                Err(err) => {
                    if matches!(err, ObjectStorageError::NoSuchKey(_)) {
                        None
                    } else {
                        return Err(err);
                    }
                }
            };

        Ok(parseable_metadata)
    }

    // get the manifest info
    async fn get_manifest(
        &self,
        path: &RelativePath,
    ) -> Result<Option<Manifest>, ObjectStorageError> {
        let path = manifest_path(path.as_str());
        match self.get_object(&path).await {
            Ok(bytes) => Ok(Some(
                serde_json::from_slice(&bytes).expect("manifest is valid json"),
            )),
            Err(err) => {
                if matches!(err, ObjectStorageError::NoSuchKey(_)) {
                    Ok(None)
                } else {
                    Err(err)
                }
            }
        }
    }

    async fn put_manifest(
        &self,
        path: &RelativePath,
        manifest: Manifest,
    ) -> Result<(), ObjectStorageError> {
        let path = manifest_path(path.as_str());
        self.put_object(&path, to_bytes(&manifest)).await
    }

    // gets the snapshot of the stream
    async fn get_object_store_format(
        &self,
        stream: &str,
    ) -> Result<ObjectStoreFormat, ObjectStorageError> {
        let path = stream_json_path(stream);
        let bytes = self.get_object(&path).await?;
        Ok(serde_json::from_slice::<ObjectStoreFormat>(&bytes).expect("snapshot is valid json"))
    }

    async fn put_snapshot(
        &self,
        stream: &str,
        snapshot: Snapshot,
    ) -> Result<(), ObjectStorageError> {
        let mut stream_meta = self.upsert_stream_metadata(stream).await?;
        stream_meta.snapshot = snapshot;
        self.put_object(&stream_json_path(stream), to_bytes(&stream_meta))
            .await
    }

    ///create stream from querier stream.json from storage
    async fn create_stream_from_querier(
        &self,
        stream_name: &str,
    ) -> Result<Bytes, ObjectStorageError> {
        let stream_path = RelativePathBuf::from_iter([
            stream_name,
            STREAM_ROOT_DIRECTORY,
            STREAM_METADATA_FILE_NAME,
        ]);

        if let Ok(querier_stream_json_bytes) = self.get_object(&stream_path).await {
            let querier_stream_metadata =
                serde_json::from_slice::<ObjectStoreFormat>(&querier_stream_json_bytes)?;
            let stream_metadata = ObjectStoreFormat {
                stats: FullStats::default(),
                snapshot: Snapshot::default(),
                ..querier_stream_metadata
            };
            let stream_metadata_bytes: Bytes = serde_json::to_vec(&stream_metadata)?.into();
            self.put_object(
                &stream_json_path(stream_name),
                stream_metadata_bytes.clone(),
            )
            .await?;
            return Ok(stream_metadata_bytes);
        }

        Ok(Bytes::new())
    }

    ///create stream from ingestor stream.json from storage
    async fn create_stream_from_ingestor(
        &self,
        stream_name: &str,
    ) -> Result<Bytes, ObjectStorageError> {
        let stream_path = RelativePathBuf::from_iter([stream_name, STREAM_ROOT_DIRECTORY]);
        if let Some(stream_metadata_obs) = self
            .get_objects(
                Some(&stream_path),
                Box::new(|file_name| {
                    file_name.starts_with(".ingestor") && file_name.ends_with("stream.json")
                }),
            )
            .await
            .into_iter()
            .next()
        {
            if !stream_metadata_obs.is_empty() {
                let stream_metadata_bytes = &stream_metadata_obs[0];
                let stream_ob_metadata =
                    serde_json::from_slice::<ObjectStoreFormat>(stream_metadata_bytes)?;
                let stream_metadata = ObjectStoreFormat {
                    stats: FullStats::default(),
                    snapshot: Snapshot::default(),
                    ..stream_ob_metadata
                };

                let stream_metadata_bytes: Bytes = serde_json::to_vec(&stream_metadata)?.into();
                self.put_object(
                    &stream_json_path(stream_name),
                    stream_metadata_bytes.clone(),
                )
                .await?;

                return Ok(stream_metadata_bytes);
            }
        }
        Ok(Bytes::new())
    }

    ///create schema from querier schema from storage
    async fn create_schema_from_querier(
        &self,
        stream_name: &str,
    ) -> Result<Bytes, ObjectStorageError> {
        let path =
            RelativePathBuf::from_iter([stream_name, STREAM_ROOT_DIRECTORY, SCHEMA_FILE_NAME]);
        if let Ok(querier_schema_bytes) = self.get_object(&path).await {
            self.put_object(&schema_path(stream_name), querier_schema_bytes.clone())
                .await?;
            return Ok(querier_schema_bytes);
        }
        Ok(Bytes::new())
    }

    ///create schema from ingestor schema from storage
    async fn create_schema_from_ingestor(
        &self,
        stream_name: &str,
    ) -> Result<Bytes, ObjectStorageError> {
        let path = RelativePathBuf::from_iter([stream_name, STREAM_ROOT_DIRECTORY]);
        if let Some(schema_obs) = self
            .get_objects(
                Some(&path),
                Box::new(|file_name| {
                    file_name.starts_with(".ingestor") && file_name.ends_with("schema")
                }),
            )
            .await
            .into_iter()
            .next()
        {
            let schema_ob = &schema_obs[0];
            self.put_object(&schema_path(stream_name), schema_ob.clone())
                .await?;
            return Ok(schema_ob.clone());
        }
        Ok(Bytes::new())
    }

<<<<<<< HEAD
=======
    async fn sync(&self, shutdown_signal: bool) -> Result<(), ObjectStorageError> {
        if !Path::new(&CONFIG.staging_dir()).exists() {
            return Ok(());
        }

        let streams = STREAM_INFO.list_streams();

        for stream in &streams {
            let time_partition = STREAM_INFO
                .get_time_partition(stream)
                .map_err(|err| ObjectStorageError::UnhandledError(Box::new(err)))?;
            let custom_partition = STREAM_INFO
                .get_custom_partition(stream)
                .map_err(|err| ObjectStorageError::UnhandledError(Box::new(err)))?;
            let staging = STAGING.get_or_create_stream(stream);
            let schema = staging
                .convert_disk_files_to_parquet(
                    time_partition.as_ref(),
                    custom_partition.as_ref(),
                    shutdown_signal,
                )
                .map_err(|err| ObjectStorageError::UnhandledError(Box::new(err)))?;

            if let Some(schema) = schema {
                let static_schema_flag = STREAM_INFO
                    .get_static_schema_flag(stream)
                    .map_err(|err| ObjectStorageError::UnhandledError(Box::new(err)))?;
                if !static_schema_flag {
                    commit_schema_to_storage(stream, schema).await?;
                }
            }

            for file in staging.parquet_files() {
                let filename = file
                    .file_name()
                    .expect("only parquet files are returned by iterator")
                    .to_str()
                    .expect("filename is valid string");

                let mut file_date_part = filename.split('.').collect::<Vec<&str>>()[0];
                file_date_part = file_date_part.split('=').collect::<Vec<&str>>()[1];
                let compressed_size = file.metadata().map_or(0, |meta| meta.len());
                STORAGE_SIZE
                    .with_label_values(&["data", stream, "parquet"])
                    .add(compressed_size as i64);
                EVENTS_STORAGE_SIZE_DATE
                    .with_label_values(&["data", stream, "parquet", file_date_part])
                    .add(compressed_size as i64);
                LIFETIME_EVENTS_STORAGE_SIZE
                    .with_label_values(&["data", stream, "parquet"])
                    .add(compressed_size as i64);
                let mut file_suffix = str::replacen(filename, ".", "/", 3);

                let custom_partition_clone = custom_partition.clone();
                if custom_partition_clone.is_some() {
                    let custom_partition_fields = custom_partition_clone.unwrap();
                    let custom_partition_list =
                        custom_partition_fields.split(',').collect::<Vec<&str>>();
                    file_suffix =
                        str::replacen(filename, ".", "/", 3 + custom_partition_list.len());
                }

                let stream_relative_path = format!("{stream}/{file_suffix}");

                // Try uploading the file, handle potential errors without breaking the loop
                if let Err(e) = self.upload_file(&stream_relative_path, &file).await {
                    error!("Failed to upload file {}: {:?}", filename, e);
                    continue; // Skip to the next file
                }

                let absolute_path = self
                    .absolute_url(RelativePath::from_path(&stream_relative_path).unwrap())
                    .to_string();
                let store = CONFIG.storage().get_object_store();
                let manifest =
                    catalog::create_from_parquet_file(absolute_path.clone(), &file).unwrap();
                catalog::update_snapshot(store, stream, manifest).await?;

                let _ = fs::remove_file(file);
            }
        }

        Ok(())
    }

>>>>>>> d1bdec31
    async fn get_stream_meta_from_storage(
        &self,
        stream_name: &str,
    ) -> Result<Vec<ObjectStoreFormat>, ObjectStorageError> {
        let mut stream_metas = vec![];
        let stream_meta_bytes = self
            .get_objects(
                Some(&RelativePathBuf::from_iter([
                    stream_name,
                    STREAM_ROOT_DIRECTORY,
                ])),
                Box::new(|file_name| file_name.ends_with("stream.json")),
            )
            .await;
        if let Ok(stream_meta_bytes) = stream_meta_bytes {
            for stream_meta in stream_meta_bytes {
                let stream_meta_ob = serde_json::from_slice::<ObjectStoreFormat>(&stream_meta)?;
                stream_metas.push(stream_meta_ob);
            }
        }

        Ok(stream_metas)
    }

    /// Retrieves the earliest first-event-at from the storage for the specified stream.
    ///
    /// This function fetches the object-store format from all the stream.json files for the given stream from the storage,
    /// extracts the `first_event_at` timestamps, and returns the earliest `first_event_at`.
    ///
    /// # Arguments
    ///
    /// * `stream_name` - The name of the stream for which `first_event_at` is to be retrieved.
    ///
    /// # Returns
    ///
    /// * `Result<Option<String>, ObjectStorageError>` - Returns `Ok(Some(String))` with the earliest
    ///   first event timestamp if found, `Ok(None)` if no timestamps are found, or an `ObjectStorageError`
    ///   if an error occurs.
    ///
    /// # Examples
    /// ```ignore
    /// ```rust
    /// let result = get_first_event_from_storage("my_stream").await;
    /// match result {
    ///     Ok(Some(first_event)) => println!("first-event-at: {}", first_event),
    ///     Ok(None) => println!("first-event-at not found"),
    ///     Err(err) => println!("Error: {:?}", err),
    /// }
    /// ```
    async fn get_first_event_from_storage(
        &self,
        stream_name: &str,
    ) -> Result<Option<String>, ObjectStorageError> {
        let mut all_first_events = vec![];
        let stream_metas = self.get_stream_meta_from_storage(stream_name).await;
        if let Ok(stream_metas) = stream_metas {
            for stream_meta in stream_metas.iter() {
                if let Some(first_event) = &stream_meta.first_event_at {
                    let first_event = DateTime::parse_from_rfc3339(first_event).unwrap();
                    let first_event = first_event.with_timezone(&Utc);
                    all_first_events.push(first_event);
                }
            }
        }

        if all_first_events.is_empty() {
            return Ok(None);
        }
        let first_event_at = all_first_events.iter().min().unwrap().to_rfc3339();
        Ok(Some(first_event_at))
    }

    // pick a better name
    fn get_bucket_name(&self) -> String;

    async fn put_correlation(
        &self,
        correlation: &CorrelationConfig,
    ) -> Result<(), ObjectStorageError> {
        let path =
            RelativePathBuf::from_iter([CORRELATION_DIR, &format!("{}.json", correlation.id)]);
        self.put_object(&path, to_bytes(correlation)).await?;
        Ok(())
    }

    async fn get_correlations(&self) -> Result<Vec<Bytes>, CorrelationError> {
        let correlation_path = RelativePathBuf::from_iter([CORRELATION_DIR]);
        let correlation_bytes = self
            .get_objects(
                Some(&correlation_path),
                Box::new(|file_name| file_name.ends_with(".json")),
            )
            .await?;

        Ok(correlation_bytes)
    }

    async fn upload_files_from_staging(&self) -> Result<(), ObjectStorageError> {
        if !Path::new(&CONFIG.staging_dir()).exists() {
            return Ok(());
        }

        // get all streams
        for stream in STREAM_INFO.list_streams() {
            info!("Starting object_store_sync for stream- {stream}");

            let custom_partition = STREAM_INFO
                .get_custom_partition(&stream)
                .map_err(|err| ObjectStorageError::UnhandledError(Box::new(err)))?;

            let dir = StorageDir::new(&stream);
            let parquet_and_schema_files = dir.parquet_and_schema_files();
            for file in parquet_and_schema_files {
                let filename = file
                    .file_name()
                    .expect("only parquet files are returned by iterator")
                    .to_str()
                    .expect("filename is valid string");

                if filename.ends_with("parquet") {
                    let mut file_date_part = filename.split('.').collect::<Vec<&str>>()[0];
                    file_date_part = file_date_part.split('=').collect::<Vec<&str>>()[1];
                    let compressed_size = file.metadata().map_or(0, |meta| meta.len());
                    STORAGE_SIZE
                        .with_label_values(&["data", &stream, "parquet"])
                        .add(compressed_size as i64);
                    EVENTS_STORAGE_SIZE_DATE
                        .with_label_values(&["data", &stream, "parquet", file_date_part])
                        .add(compressed_size as i64);
                    LIFETIME_EVENTS_STORAGE_SIZE
                        .with_label_values(&["data", &stream, "parquet"])
                        .add(compressed_size as i64);
                    let mut file_suffix = str::replacen(filename, ".", "/", 3);

                    let custom_partition_clone = custom_partition.clone();
                    if custom_partition_clone.is_some() {
                        let custom_partition_fields = custom_partition_clone.unwrap();
                        let custom_partition_list =
                            custom_partition_fields.split(',').collect::<Vec<&str>>();
                        file_suffix =
                            str::replacen(filename, ".", "/", 3 + custom_partition_list.len());
                    }

                    let stream_relative_path = format!("{stream}/{file_suffix}");

                    // Try uploading the file, handle potential errors without breaking the loop
                    if let Err(e) = self.upload_file(&stream_relative_path, &file).await {
                        error!("Failed to upload file {}: {:?}", filename, e);
                        continue; // Skip to the next file
                    }

                    let absolute_path = self
                        .absolute_url(RelativePath::from_path(&stream_relative_path).unwrap())
                        .to_string();
                    let store = CONFIG.storage().get_object_store();
                    let manifest =
                        catalog::create_from_parquet_file(absolute_path.clone(), &file).unwrap();
                    catalog::update_snapshot(store, &stream, manifest).await?;
                } else {
                    let schema: Schema = serde_json::from_slice(&fs::read(file.clone())?)?;
                    commit_schema_to_storage(&stream, schema).await?;
                }

                let _ = fs::remove_file(file);
            }
        }

        Ok(())
    }

    async fn conversion(&self, shutdown_signal: bool) -> Result<(), ObjectStorageError> {
        if !Path::new(&CONFIG.staging_dir()).exists() {
            return Ok(());
        }

        let mut conversion_tasks = FuturesUnordered::new();
        for stream in STREAM_INFO.list_streams() {
            conversion_tasks.push(conversion_for_stream(stream, shutdown_signal));
        }

        while let Some(res) = conversion_tasks.next().await {
            if let Err(err) = res {
                error!("Failed to run conversion task {err:?}");
                return Err(err);
            }
        }

        Ok(())
    }
}

async fn conversion_for_stream(
    stream: String,
    shutdown_signal: bool,
) -> Result<(), ObjectStorageError> {
    info!("Starting arrow_conversion job for stream- {stream}");

    let time_partition = STREAM_INFO
        .get_time_partition(&stream)
        .map_err(|err| ObjectStorageError::UnhandledError(Box::new(err)))?;
    let custom_partition = STREAM_INFO
        .get_custom_partition(&stream)
        .map_err(|err| ObjectStorageError::UnhandledError(Box::new(err)))?;
    let dir = StorageDir::new(&stream);

    // read arrow files on disk
    // convert them to parquet
    let schema = convert_disk_files_to_parquet(
        &stream,
        &dir,
        time_partition,
        custom_partition.clone(),
        shutdown_signal,
    )
    .map_err(|err| {
        warn!("Error while converting arrow to parquet- {err:?}");
        ObjectStorageError::UnhandledError(Box::new(err))
    })?;

    // check if there is already a schema file in staging pertaining to this stream
    // if yes, then merge them and save

    if let Some(schema) = schema {
        let static_schema_flag = STREAM_INFO
            .get_static_schema_flag(&stream)
            .map_err(|err| ObjectStorageError::UnhandledError(Box::new(err)))?;
        if !static_schema_flag {
            // schema is dynamic, read from staging and merge if present

            // need to add something before .schema to make the file have an extension of type `schema`
            let path =
                RelativePathBuf::from_iter([format!("{stream}.schema")]).to_path(&dir.data_path);

            let staging_schemas = dir.get_schemas_if_present();
            if let Some(mut staging_schemas) = staging_schemas {
                warn!(
                    "Found {} schemas in staging for stream- {stream}",
                    staging_schemas.len()
                );
                staging_schemas.push(schema);
                let merged_schema = Schema::try_merge(staging_schemas)
                    .map_err(|e| ObjectStorageError::Custom(e.to_string()))?;

                warn!("writing merged schema to path- {path:?}");
                // save the merged schema on staging disk
                // the path should be stream/.ingestor.id.schema
                fs::write(path, to_bytes(&merged_schema))?;
            } else {
                info!("writing single schema to path- {path:?}");
                fs::write(path, to_bytes(&schema))?;
            }
        }
    }

    Ok(())
}

pub async fn commit_schema_to_storage(
    stream_name: &str,
    schema: Schema,
) -> Result<(), ObjectStorageError> {
    let storage = CONFIG.storage().get_object_store();
    let stream_schema = storage.get_schema(stream_name).await?;
    let new_schema = Schema::try_merge(vec![schema, stream_schema]).unwrap();
    storage.put_schema(stream_name, &new_schema).await
}

#[inline(always)]
pub fn to_bytes(any: &(impl ?Sized + serde::Serialize)) -> Bytes {
    serde_json::to_vec(any)
        .map(|any| any.into())
        .expect("serialize cannot fail")
}

pub fn schema_path(stream_name: &str) -> RelativePathBuf {
    match CONFIG.options.mode {
        Mode::Ingest => {
            let file_name = format!(
                ".ingestor.{}{}",
                INGESTOR_META.ingestor_id.clone(),
                SCHEMA_FILE_NAME
            );

            RelativePathBuf::from_iter([stream_name, STREAM_ROOT_DIRECTORY, &file_name])
        }
        Mode::All | Mode::Query => {
            RelativePathBuf::from_iter([stream_name, STREAM_ROOT_DIRECTORY, SCHEMA_FILE_NAME])
        }
    }
}

#[inline(always)]
pub fn stream_json_path(stream_name: &str) -> RelativePathBuf {
    match &CONFIG.options.mode {
        Mode::Ingest => {
            let file_name = format!(
                ".ingestor.{}{}",
                INGESTOR_META.get_ingestor_id(),
                STREAM_METADATA_FILE_NAME
            );
            RelativePathBuf::from_iter([stream_name, STREAM_ROOT_DIRECTORY, &file_name])
        }
        Mode::Query | Mode::All => RelativePathBuf::from_iter([
            stream_name,
            STREAM_ROOT_DIRECTORY,
            STREAM_METADATA_FILE_NAME,
        ]),
    }
}

/// if dashboard_id is an empty str it should not append it to the rel path
#[inline(always)]
pub fn dashboard_path(user_id: &str, dashboard_file_name: &str) -> RelativePathBuf {
    RelativePathBuf::from_iter([USERS_ROOT_DIR, user_id, DASHBOARDS_DIR, dashboard_file_name])
}

/// if filter_id is an empty str it should not append it to the rel path
#[inline(always)]
pub fn filter_path(user_id: &str, stream_name: &str, filter_file_name: &str) -> RelativePathBuf {
    RelativePathBuf::from_iter([
        USERS_ROOT_DIR,
        user_id,
        FILTER_DIR,
        stream_name,
        filter_file_name,
    ])
}

/// path will be ".parseable/.parsable.json"
#[inline(always)]
pub fn parseable_json_path() -> RelativePathBuf {
    RelativePathBuf::from_iter([PARSEABLE_ROOT_DIRECTORY, PARSEABLE_METADATA_FILE_NAME])
}

/// TODO: Needs to be updated for distributed mode
#[inline(always)]
pub fn alert_json_path(alert_id: Ulid) -> RelativePathBuf {
    RelativePathBuf::from_iter([ALERTS_ROOT_DIRECTORY, &format!("{alert_id}.json")])
}

#[inline(always)]
pub fn manifest_path(prefix: &str) -> RelativePathBuf {
    if CONFIG.options.mode == Mode::Ingest {
        let manifest_file_name = format!(
            "ingestor.{}.{}",
            INGESTOR_META.get_ingestor_id(),
            MANIFEST_FILE
        );
        RelativePathBuf::from_iter([prefix, &manifest_file_name])
    } else {
        RelativePathBuf::from_iter([prefix, MANIFEST_FILE])
    }
}

#[inline(always)]
pub fn ingestor_metadata_path(id: Option<&str>) -> RelativePathBuf {
    if let Some(id) = id {
        return RelativePathBuf::from_iter([
            PARSEABLE_ROOT_DIRECTORY,
            &format!("ingestor.{}.json", id),
        ]);
    }

    RelativePathBuf::from_iter([
        PARSEABLE_ROOT_DIRECTORY,
        &format!("ingestor.{}.json", INGESTOR_META.get_ingestor_id()),
    ])
}<|MERGE_RESOLUTION|>--- conflicted
+++ resolved
@@ -17,16 +17,8 @@
  */
 
 use super::{
-<<<<<<< HEAD
-    retention::Retention, staging::convert_disk_files_to_parquet, ObjectStorageError,
-    ObjectStoreFormat, Permisssion, StorageDir, StorageMetadata,
-};
-use super::{
-    LogStream, Owner, StreamType, ALERTS_ROOT_DIRECTORY, MANIFEST_FILE,
-=======
     retention::Retention, LogStream, ObjectStorageError, ObjectStoreFormat, Owner, Permisssion,
     StorageMetadata, StreamType, ALERTS_ROOT_DIRECTORY, MANIFEST_FILE,
->>>>>>> d1bdec31
     PARSEABLE_METADATA_FILE_NAME, PARSEABLE_ROOT_DIRECTORY, SCHEMA_FILE_NAME,
     STREAM_METADATA_FILE_NAME, STREAM_ROOT_DIRECTORY,
 };
@@ -64,6 +56,7 @@
 
 use std::collections::{BTreeMap, HashSet};
 use std::fmt::Debug;
+use std::fs::File;
 use std::num::NonZeroU32;
 use std::{
     collections::HashMap,
@@ -585,94 +578,6 @@
         Ok(Bytes::new())
     }
 
-<<<<<<< HEAD
-=======
-    async fn sync(&self, shutdown_signal: bool) -> Result<(), ObjectStorageError> {
-        if !Path::new(&CONFIG.staging_dir()).exists() {
-            return Ok(());
-        }
-
-        let streams = STREAM_INFO.list_streams();
-
-        for stream in &streams {
-            let time_partition = STREAM_INFO
-                .get_time_partition(stream)
-                .map_err(|err| ObjectStorageError::UnhandledError(Box::new(err)))?;
-            let custom_partition = STREAM_INFO
-                .get_custom_partition(stream)
-                .map_err(|err| ObjectStorageError::UnhandledError(Box::new(err)))?;
-            let staging = STAGING.get_or_create_stream(stream);
-            let schema = staging
-                .convert_disk_files_to_parquet(
-                    time_partition.as_ref(),
-                    custom_partition.as_ref(),
-                    shutdown_signal,
-                )
-                .map_err(|err| ObjectStorageError::UnhandledError(Box::new(err)))?;
-
-            if let Some(schema) = schema {
-                let static_schema_flag = STREAM_INFO
-                    .get_static_schema_flag(stream)
-                    .map_err(|err| ObjectStorageError::UnhandledError(Box::new(err)))?;
-                if !static_schema_flag {
-                    commit_schema_to_storage(stream, schema).await?;
-                }
-            }
-
-            for file in staging.parquet_files() {
-                let filename = file
-                    .file_name()
-                    .expect("only parquet files are returned by iterator")
-                    .to_str()
-                    .expect("filename is valid string");
-
-                let mut file_date_part = filename.split('.').collect::<Vec<&str>>()[0];
-                file_date_part = file_date_part.split('=').collect::<Vec<&str>>()[1];
-                let compressed_size = file.metadata().map_or(0, |meta| meta.len());
-                STORAGE_SIZE
-                    .with_label_values(&["data", stream, "parquet"])
-                    .add(compressed_size as i64);
-                EVENTS_STORAGE_SIZE_DATE
-                    .with_label_values(&["data", stream, "parquet", file_date_part])
-                    .add(compressed_size as i64);
-                LIFETIME_EVENTS_STORAGE_SIZE
-                    .with_label_values(&["data", stream, "parquet"])
-                    .add(compressed_size as i64);
-                let mut file_suffix = str::replacen(filename, ".", "/", 3);
-
-                let custom_partition_clone = custom_partition.clone();
-                if custom_partition_clone.is_some() {
-                    let custom_partition_fields = custom_partition_clone.unwrap();
-                    let custom_partition_list =
-                        custom_partition_fields.split(',').collect::<Vec<&str>>();
-                    file_suffix =
-                        str::replacen(filename, ".", "/", 3 + custom_partition_list.len());
-                }
-
-                let stream_relative_path = format!("{stream}/{file_suffix}");
-
-                // Try uploading the file, handle potential errors without breaking the loop
-                if let Err(e) = self.upload_file(&stream_relative_path, &file).await {
-                    error!("Failed to upload file {}: {:?}", filename, e);
-                    continue; // Skip to the next file
-                }
-
-                let absolute_path = self
-                    .absolute_url(RelativePath::from_path(&stream_relative_path).unwrap())
-                    .to_string();
-                let store = CONFIG.storage().get_object_store();
-                let manifest =
-                    catalog::create_from_parquet_file(absolute_path.clone(), &file).unwrap();
-                catalog::update_snapshot(store, stream, manifest).await?;
-
-                let _ = fs::remove_file(file);
-            }
-        }
-
-        Ok(())
-    }
-
->>>>>>> d1bdec31
     async fn get_stream_meta_from_storage(
         &self,
         stream_name: &str,
@@ -783,60 +688,61 @@
                 .get_custom_partition(&stream)
                 .map_err(|err| ObjectStorageError::UnhandledError(Box::new(err)))?;
 
-            let dir = StorageDir::new(&stream);
-            let parquet_and_schema_files = dir.parquet_and_schema_files();
-            for file in parquet_and_schema_files {
+            let stage = STAGING.get_or_create_stream(&stream);
+            for file in stage.parquet_files() {
                 let filename = file
                     .file_name()
                     .expect("only parquet files are returned by iterator")
                     .to_str()
                     .expect("filename is valid string");
 
-                if filename.ends_with("parquet") {
-                    let mut file_date_part = filename.split('.').collect::<Vec<&str>>()[0];
-                    file_date_part = file_date_part.split('=').collect::<Vec<&str>>()[1];
-                    let compressed_size = file.metadata().map_or(0, |meta| meta.len());
-                    STORAGE_SIZE
-                        .with_label_values(&["data", &stream, "parquet"])
-                        .add(compressed_size as i64);
-                    EVENTS_STORAGE_SIZE_DATE
-                        .with_label_values(&["data", &stream, "parquet", file_date_part])
-                        .add(compressed_size as i64);
-                    LIFETIME_EVENTS_STORAGE_SIZE
-                        .with_label_values(&["data", &stream, "parquet"])
-                        .add(compressed_size as i64);
-                    let mut file_suffix = str::replacen(filename, ".", "/", 3);
-
-                    let custom_partition_clone = custom_partition.clone();
-                    if custom_partition_clone.is_some() {
-                        let custom_partition_fields = custom_partition_clone.unwrap();
-                        let custom_partition_list =
-                            custom_partition_fields.split(',').collect::<Vec<&str>>();
-                        file_suffix =
-                            str::replacen(filename, ".", "/", 3 + custom_partition_list.len());
-                    }
-
-                    let stream_relative_path = format!("{stream}/{file_suffix}");
-
-                    // Try uploading the file, handle potential errors without breaking the loop
-                    if let Err(e) = self.upload_file(&stream_relative_path, &file).await {
-                        error!("Failed to upload file {}: {:?}", filename, e);
-                        continue; // Skip to the next file
-                    }
-
-                    let absolute_path = self
-                        .absolute_url(RelativePath::from_path(&stream_relative_path).unwrap())
-                        .to_string();
-                    let store = CONFIG.storage().get_object_store();
-                    let manifest =
-                        catalog::create_from_parquet_file(absolute_path.clone(), &file).unwrap();
-                    catalog::update_snapshot(store, &stream, manifest).await?;
-                } else {
-                    let schema: Schema = serde_json::from_slice(&fs::read(file.clone())?)?;
-                    commit_schema_to_storage(&stream, schema).await?;
+                let mut file_date_part = filename.split('.').collect::<Vec<&str>>()[0];
+                file_date_part = file_date_part.split('=').collect::<Vec<&str>>()[1];
+                let compressed_size = file.metadata().map_or(0, |meta| meta.len());
+                STORAGE_SIZE
+                    .with_label_values(&["data", &stream, "parquet"])
+                    .add(compressed_size as i64);
+                EVENTS_STORAGE_SIZE_DATE
+                    .with_label_values(&["data", &stream, "parquet", file_date_part])
+                    .add(compressed_size as i64);
+                LIFETIME_EVENTS_STORAGE_SIZE
+                    .with_label_values(&["data", &stream, "parquet"])
+                    .add(compressed_size as i64);
+                let mut file_suffix = str::replacen(filename, ".", "/", 3);
+
+                let custom_partition_clone = custom_partition.clone();
+                if custom_partition_clone.is_some() {
+                    let custom_partition_fields = custom_partition_clone.unwrap();
+                    let custom_partition_list =
+                        custom_partition_fields.split(',').collect::<Vec<&str>>();
+                    file_suffix =
+                        str::replacen(filename, ".", "/", 3 + custom_partition_list.len());
                 }
 
+                let stream_relative_path = format!("{stream}/{file_suffix}");
+
+                // Try uploading the file, handle potential errors without breaking the loop
+                if let Err(e) = self.upload_file(&stream_relative_path, &file).await {
+                    error!("Failed to upload file {}: {:?}", filename, e);
+                    continue; // Skip to the next file
+                }
+
+                let absolute_path = self
+                    .absolute_url(RelativePath::from_path(&stream_relative_path).unwrap())
+                    .to_string();
+                let store = CONFIG.storage().get_object_store();
+                let manifest =
+                    catalog::create_from_parquet_file(absolute_path.clone(), &file).unwrap();
+                catalog::update_snapshot(store, &stream, manifest).await?;
+
                 let _ = fs::remove_file(file);
+            }
+
+            for path in stage.schema_files() {
+                let file = File::open(&path)?;
+                let schema: Schema = serde_json::from_reader(file)?;
+                commit_schema_to_storage(&stream, schema).await?;
+                let _ = fs::remove_file(path);
             }
         }
 
@@ -876,21 +782,20 @@
     let custom_partition = STREAM_INFO
         .get_custom_partition(&stream)
         .map_err(|err| ObjectStorageError::UnhandledError(Box::new(err)))?;
-    let dir = StorageDir::new(&stream);
+    let stage = STAGING.get_or_create_stream(&stream);
 
     // read arrow files on disk
     // convert them to parquet
-    let schema = convert_disk_files_to_parquet(
-        &stream,
-        &dir,
-        time_partition,
-        custom_partition.clone(),
-        shutdown_signal,
-    )
-    .map_err(|err| {
-        warn!("Error while converting arrow to parquet- {err:?}");
-        ObjectStorageError::UnhandledError(Box::new(err))
-    })?;
+    let schema = stage
+        .convert_disk_files_to_parquet(
+            time_partition.as_ref(),
+            custom_partition.as_ref(),
+            shutdown_signal,
+        )
+        .map_err(|err| {
+            warn!("Error while converting arrow to parquet- {err:?}");
+            ObjectStorageError::UnhandledError(Box::new(err))
+        })?;
 
     // check if there is already a schema file in staging pertaining to this stream
     // if yes, then merge them and save
@@ -904,9 +809,9 @@
 
             // need to add something before .schema to make the file have an extension of type `schema`
             let path =
-                RelativePathBuf::from_iter([format!("{stream}.schema")]).to_path(&dir.data_path);
-
-            let staging_schemas = dir.get_schemas_if_present();
+                RelativePathBuf::from_iter([format!("{stream}.schema")]).to_path(&stage.data_path);
+
+            let staging_schemas = stage.get_schemas_if_present();
             if let Some(mut staging_schemas) = staging_schemas {
                 warn!(
                     "Found {} schemas in staging for stream- {stream}",
